--- conflicted
+++ resolved
@@ -6,12 +6,9 @@
 import plotly.graph_objects as go
 
 from .locales import get_locale_text
-<<<<<<< HEAD
-=======
 
 # Subtract 15 to position the label at the middle of the month
 MID_MONTH_DAY = 15
->>>>>>> 10102268
 
 
 def calculate_month_positions(days_in_months: list[int]) -> list[float]:
@@ -28,12 +25,6 @@
         List of positions (in weeks) for month labels
     """
 
-<<<<<<< HEAD
-    MID_MONTH_DAY = (
-        15  # Subtract 15 to position the label at the middle of the month
-    )
-=======
->>>>>>> 10102268
     cumsum = np.cumsum(days_in_months)
     return ((cumsum - MID_MONTH_DAY) / 7).tolist()
 
